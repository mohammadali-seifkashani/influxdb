import React, {PureComponent} from 'react'
import {connect} from 'react-redux'
import {bindActionCreators} from 'redux'

<<<<<<< HEAD
import FancyScrollbar from 'src/shared/components/FancyScrollbar'
import GraphOptionsTimeFormat from 'src/dashboards/components/GraphOptionsTimeFormat'
import GraphOptionsTimeAxis from 'src/dashboards/components/GraphOptionsTimeAxis'
import GraphOptionsSortBy from 'src/dashboards/components/GraphOptionsSortBy'
import GraphOptionsFixFirstColumn from 'src/dashboards/components/GraphOptionsFixFirstColumn'
import GraphOptionsCustomizeFields from 'src/dashboards/components/GraphOptionsCustomizeFields'

import _ from 'lodash'
=======
import _ from 'lodash'

import GraphOptionsCustomizeColumns from 'src/dashboards/components/GraphOptionsCustomizeColumns'
import GraphOptionsFixFirstColumn from 'src/dashboards/components/GraphOptionsFixFirstColumn'
import GraphOptionsSortBy from 'src/dashboards/components/GraphOptionsSortBy'
import GraphOptionsTextWrapping from 'src/dashboards/components/GraphOptionsTextWrapping'
import GraphOptionsTimeAxis from 'src/dashboards/components/GraphOptionsTimeAxis'
import GraphOptionsTimeFormat from 'src/dashboards/components/GraphOptionsTimeFormat'
import FancyScrollbar from 'src/shared/components/FancyScrollbar'
>>>>>>> 8e7c0a95

import ThresholdsList from 'src/shared/components/ThresholdsList'
import ThresholdsListTypeToggle from 'src/shared/components/ThresholdsListTypeToggle'

<<<<<<< HEAD
import {TIME_FIELD_DEFAULT} from 'src/shared/constants/tableGraph'
=======
>>>>>>> 8e7c0a95
import {updateTableOptions} from 'src/dashboards/actions/cellEditorOverlay'
import {TIME_COLUMN_DEFAULT} from 'src/shared/constants/tableGraph'

interface Option {
  text: string
  key: string
}

<<<<<<< HEAD
type RenamableField = {
=======
interface TableColumn {
>>>>>>> 8e7c0a95
  internalName: string
  displayName: string
  visible: boolean
}

interface Options {
  timeFormat: string
  verticalTimeAxis: boolean
  sortBy: RenamableField
  wrapping: string
  fieldNames: RenamableField[]
  fixFirstColumn: boolean
}

<<<<<<< HEAD
=======
interface QueryConfig {
  measurement: string
  fields: Array<{
    alias: string
    value: string
  }>
}

>>>>>>> 8e7c0a95
interface Props {
  handleUpdateTableOptions: (options: Options) => void
  tableOptions: Options
  onResetFocus: () => void
  dataLabels: string[]
}

export class TableOptions extends PureComponent<Props, {}> {
  constructor(props) {
    super(props)
  }

  get fieldNames() {
    const {tableOptions: {fieldNames}} = this.props
    return fieldNames || []
  }

  get timeColumn() {
    return (
      this.fieldNames.find(f => f.internalName === 'time') || TIME_FIELD_DEFAULT
    )
  }

  get computedFieldNames() {
    const {dataLabels} = this.props

<<<<<<< HEAD
    return dataLabels.map(label => {
      const existing = this.fieldNames.find(f => f.internalName === label)
      return existing || {internalName: label, displayName: '', visible: true}
=======
  public componentWillMount() {
    const {handleUpdateTableOptions, tableOptions} = this.props
    handleUpdateTableOptions({
      ...tableOptions,
      columnNames: this.computedColumnNames,
>>>>>>> 8e7c0a95
    })
  }

  public handleChooseSortBy = (option: Option) => {
    const {tableOptions, handleUpdateTableOptions} = this.props
    const sortBy = {
      displayName: option.text === option.key ? '' : option.text,
      internalName: option.key,
      visible: true,
    }

    handleUpdateTableOptions({...tableOptions, sortBy})
  }

  public handleTimeFormatChange = timeFormat => {
    const {tableOptions, handleUpdateTableOptions} = this.props
    handleUpdateTableOptions({...tableOptions, timeFormat})
  }

  public handleToggleVerticalTimeAxis = verticalTimeAxis => () => {
    const {tableOptions, handleUpdateTableOptions} = this.props
    handleUpdateTableOptions({...tableOptions, verticalTimeAxis})
  }

<<<<<<< HEAD
  handleToggleFixFirstColumn = () => {
=======
  public handleToggleFixFirstColumn = () => {
>>>>>>> 8e7c0a95
    const {handleUpdateTableOptions, tableOptions} = this.props
    const fixFirstColumn = !tableOptions.fixFirstColumn
    handleUpdateTableOptions({...tableOptions, fixFirstColumn})
  }

<<<<<<< HEAD
  handleFieldUpdate = field => {
=======
  public handleColumnRename = column => {
>>>>>>> 8e7c0a95
    const {handleUpdateTableOptions, tableOptions} = this.props
    const {fieldNames, sortBy} = tableOptions
    const updatedFields = fieldNames.map(
      f => (f.internalName === field.internalName ? field : f)
    )
    const updatedSortBy =
      sortBy.internalName === field.internalName
        ? {...sortBy, displayName: field.displayName}
        : sortBy

    handleUpdateTableOptions({
      ...tableOptions,
      fieldNames: updatedFields,
      sortBy: updatedSortBy,
    })
  }

  componentWillMount() {
    const {handleUpdateTableOptions, tableOptions} = this.props
    handleUpdateTableOptions({
      ...tableOptions,
      fieldNames: this.computedFieldNames,
    })
  }

  shouldComponentUpdate(nextProps) {
    const {tableOptions, dataLabels} = this.props
    const tableOptionsDifferent = !_.isEqual(
      tableOptions,
      nextProps.tableOptions
    )
    const dataLabelsDifferent = !_.isEqual(dataLabels, nextProps.dataLabels)

    return tableOptionsDifferent || dataLabelsDifferent
  }

  public handleToggleTextWrapping = () => {}

  public render() {
    const {
      tableOptions: {timeFormat, fieldNames, verticalTimeAxis, fixFirstColumn},
      onResetFocus,
      tableOptions,
    } = this.props

<<<<<<< HEAD
    const tableSortByOptions = this.computedFieldNames.map(field => ({
      text: field.displayName || field.internalName,
      key: field.internalName,
=======
    const tableSortByOptions = this.computedColumnNames.map(col => ({
      key: col.internalName,
      text: col.displayName || col.internalName,
>>>>>>> 8e7c0a95
    }))

    return (
      <FancyScrollbar
        className="display-options--cell y-axis-controls"
        autoHide={false}
      >
        <div className="display-options--cell-wrapper">
          <h5 className="display-options--header">Table Controls</h5>
          <div className="form-group-wrapper">
            <GraphOptionsTimeFormat
              timeFormat={timeFormat}
              onTimeFormatChange={this.handleTimeFormatChange}
            />
            <GraphOptionsTimeAxis
              verticalTimeAxis={verticalTimeAxis}
              onToggleVerticalTimeAxis={this.handleToggleVerticalTimeAxis}
            />
            <GraphOptionsSortBy
              selected={tableOptions.sortBy || TIME_FIELD_DEFAULT}
              sortByOptions={tableSortByOptions}
              onChooseSortBy={this.handleChooseSortBy}
            />
            <GraphOptionsFixFirstColumn
              fixed={fixFirstColumn}
              onToggleFixFirstColumn={this.handleToggleFixFirstColumn}
            />
          </div>
          <GraphOptionsCustomizeFields
            fields={fieldNames}
            onFieldUpdate={this.handleFieldUpdate}
          />
          <ThresholdsList showListHeading={true} onResetFocus={onResetFocus} />
          <div className="form-group-wrapper graph-options-group">
            <ThresholdsListTypeToggle containerClass="form-group col-xs-6" />
          </div>
        </div>
      </FancyScrollbar>
    )
  }
}

const mapStateToProps = ({cellEditorOverlay: {cell: {tableOptions}}}) => ({
  tableOptions,
})

const mapDispatchToProps = dispatch => ({
  handleUpdateTableOptions: bindActionCreators(updateTableOptions, dispatch),
})

export default connect(mapStateToProps, mapDispatchToProps)(TableOptions)<|MERGE_RESOLUTION|>--- conflicted
+++ resolved
@@ -2,7 +2,6 @@
 import {connect} from 'react-redux'
 import {bindActionCreators} from 'redux'
 
-<<<<<<< HEAD
 import FancyScrollbar from 'src/shared/components/FancyScrollbar'
 import GraphOptionsTimeFormat from 'src/dashboards/components/GraphOptionsTimeFormat'
 import GraphOptionsTimeAxis from 'src/dashboards/components/GraphOptionsTimeAxis'
@@ -11,38 +10,19 @@
 import GraphOptionsCustomizeFields from 'src/dashboards/components/GraphOptionsCustomizeFields'
 
 import _ from 'lodash'
-=======
-import _ from 'lodash'
-
-import GraphOptionsCustomizeColumns from 'src/dashboards/components/GraphOptionsCustomizeColumns'
-import GraphOptionsFixFirstColumn from 'src/dashboards/components/GraphOptionsFixFirstColumn'
-import GraphOptionsSortBy from 'src/dashboards/components/GraphOptionsSortBy'
-import GraphOptionsTextWrapping from 'src/dashboards/components/GraphOptionsTextWrapping'
-import GraphOptionsTimeAxis from 'src/dashboards/components/GraphOptionsTimeAxis'
-import GraphOptionsTimeFormat from 'src/dashboards/components/GraphOptionsTimeFormat'
-import FancyScrollbar from 'src/shared/components/FancyScrollbar'
->>>>>>> 8e7c0a95
 
 import ThresholdsList from 'src/shared/components/ThresholdsList'
 import ThresholdsListTypeToggle from 'src/shared/components/ThresholdsListTypeToggle'
 
-<<<<<<< HEAD
 import {TIME_FIELD_DEFAULT} from 'src/shared/constants/tableGraph'
-=======
->>>>>>> 8e7c0a95
 import {updateTableOptions} from 'src/dashboards/actions/cellEditorOverlay'
-import {TIME_COLUMN_DEFAULT} from 'src/shared/constants/tableGraph'
 
 interface Option {
   text: string
   key: string
 }
 
-<<<<<<< HEAD
 type RenamableField = {
-=======
-interface TableColumn {
->>>>>>> 8e7c0a95
   internalName: string
   displayName: string
   visible: boolean
@@ -52,22 +32,10 @@
   timeFormat: string
   verticalTimeAxis: boolean
   sortBy: RenamableField
-  wrapping: string
   fieldNames: RenamableField[]
   fixFirstColumn: boolean
 }
 
-<<<<<<< HEAD
-=======
-interface QueryConfig {
-  measurement: string
-  fields: Array<{
-    alias: string
-    value: string
-  }>
-}
-
->>>>>>> 8e7c0a95
 interface Props {
   handleUpdateTableOptions: (options: Options) => void
   tableOptions: Options
@@ -94,17 +62,9 @@
   get computedFieldNames() {
     const {dataLabels} = this.props
 
-<<<<<<< HEAD
     return dataLabels.map(label => {
       const existing = this.fieldNames.find(f => f.internalName === label)
       return existing || {internalName: label, displayName: '', visible: true}
-=======
-  public componentWillMount() {
-    const {handleUpdateTableOptions, tableOptions} = this.props
-    handleUpdateTableOptions({
-      ...tableOptions,
-      columnNames: this.computedColumnNames,
->>>>>>> 8e7c0a95
     })
   }
 
@@ -129,21 +89,13 @@
     handleUpdateTableOptions({...tableOptions, verticalTimeAxis})
   }
 
-<<<<<<< HEAD
-  handleToggleFixFirstColumn = () => {
-=======
   public handleToggleFixFirstColumn = () => {
->>>>>>> 8e7c0a95
     const {handleUpdateTableOptions, tableOptions} = this.props
     const fixFirstColumn = !tableOptions.fixFirstColumn
     handleUpdateTableOptions({...tableOptions, fixFirstColumn})
   }
 
-<<<<<<< HEAD
-  handleFieldUpdate = field => {
-=======
-  public handleColumnRename = column => {
->>>>>>> 8e7c0a95
+  public handleFieldUpdate = field => {
     const {handleUpdateTableOptions, tableOptions} = this.props
     const {fieldNames, sortBy} = tableOptions
     const updatedFields = fieldNames.map(
@@ -189,15 +141,9 @@
       tableOptions,
     } = this.props
 
-<<<<<<< HEAD
     const tableSortByOptions = this.computedFieldNames.map(field => ({
       text: field.displayName || field.internalName,
       key: field.internalName,
-=======
-    const tableSortByOptions = this.computedColumnNames.map(col => ({
-      key: col.internalName,
-      text: col.displayName || col.internalName,
->>>>>>> 8e7c0a95
     }))
 
     return (
